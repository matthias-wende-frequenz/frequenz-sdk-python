--- conflicted
+++ resolved
@@ -6,37 +6,10 @@
 
 ## Upgrading
 
-<<<<<<< HEAD
 ## New Features
 
 - Add new access functions to the movingwindow to access the underlying ringbuffer
 
 ## Bug Fixes
 
-<!-- Here goes notable bug fixes that are worth a special mention or explanation -->
-=======
-- `Channels` has been upgraded to version 0.16.0, for information on how to upgrade please read the [channels v0.16.0 release notes](visit https://github.com/frequenz-floss/frequenz-channels-python/releases/tag/v0.16.0).
-- `Quantity` objects are no longer hashable.  This is because of the pitfalls of hashing `float` values.
-
-## New Features
-
-- Quantities
-
-  * Add support for the unary negative operator (negation of a quantity).
-  * Add `abs()`.
-  * Add a `isclose()` method on quantities to compare them to other values of the same type.  Because `Quantity` types are just wrappers around `float`s, direct comparison might not always be desirable.
-  * Add `zero()` constructor (which returns a singleton) to easily get a zero value.
-  * Add multiplication by `Percentage` types.
-  * Add a new quantity class `Frequency` for frequency values.
-  * Add a new quantity class `Temperature` for temperature values.
-
-- `FormulaEngine` arithmetics now supports scalar multiplication with `float`s and addition with `Quantity`s.
-- Add a new `temperature` method for streaming average temperature values for the battery pool.
-
-## Bug Fixes
-
-- Fix formatting issue for `Quantity` objects with zero values.
-- Fix formatting issue for `Quantity` when the base value fulfills `math.isinf()` or `math.isnan()`.
-- Fix clamping to 100% for the battery pool SoC scaling calculation.
-- Fix indexing for empty `MovingWindow`s (now it properly raises an `IndexError`).
->>>>>>> cfede0a9
+<!-- Here goes notable bug fixes that are worth a special mention or explanation -->